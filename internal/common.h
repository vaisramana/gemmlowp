--- conflicted
+++ resolved
@@ -18,38 +18,12 @@
 #ifndef GEMMLOWP_INTERNAL_COMMON_H_
 #define GEMMLOWP_INTERNAL_COMMON_H_
 
-<<<<<<< HEAD
-#ifdef _WIN32
-// win32 would only work with stl threading - set this here
-// so we don't need to pass this from apps like tensorflow.
-#define GEMMLOWP_STL_THREADING
-#define GEMMLOWP_USE_MEMALIGN
-#endif
-#ifdef GEMMLOWP_STL_THREADING
-#include <mutex>
-#include <thread>
-#else
-#include <pthread.h>
-#endif
-=======
 #include "../profiling/pthread_everywhere.h"
->>>>>>> f6815490
 
 #include <algorithm>
 #include <cassert>
 #include <cmath>
 #include <cstdlib>
-
-#ifdef _WIN32
-inline void *memalign(size_t alignment, size_t size) {
-  return _aligned_malloc(size, alignment);
-}
-
-inline int posix_memalign(void **memptr, size_t alignment, size_t size) {
-  *memptr = _aligned_malloc(alignment, size);
-  return (*memptr == NULL);
-}
-#endif
 
 #include "../profiling/instrumentation.h"
 
