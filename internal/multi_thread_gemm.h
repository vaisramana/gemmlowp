// Copyright 2015 The Gemmlowp Authors. All Rights Reserved.
//
// Licensed under the Apache License, Version 2.0 (the "License");
// you may not use this file except in compliance with the License.
// You may obtain a copy of the License at
//
//     http://www.apache.org/licenses/LICENSE-2.0
//
// Unless required by applicable law or agreed to in writing, software
// distributed under the License is distributed on an "AS IS" BASIS,
// WITHOUT WARRANTIES OR CONDITIONS OF ANY KIND, either express or implied.
// See the License for the specific language governing permissions and
// limitations under the License.

// multi_thread_gemm.h: Multi-threaded GEMM entry point.
// Readers note: To understand this file, it is useful to first
// read and understand the much simpler single_thread_gemm.h.

#ifndef GEMMLOWP_INTERNAL_MULTI_THREAD_GEMM_H_
#define GEMMLOWP_INTERNAL_MULTI_THREAD_GEMM_H_

<<<<<<< HEAD
#ifdef _WIN32
#define GEMMLOWP_STL_THREADING
#endif

#ifndef GEMMLOWP_STL_THREADING
#include <pthread.h>
#else
#include <mutex>
#include <thread>
#endif
#ifndef _WIN32
=======
>>>>>>> f6815490
#include <unistd.h>
#else
#include <windows.h>
#endif
#include <vector>

#include "single_thread_gemm.h"

namespace gemmlowp {

// On X86 and ARM platforms we enable a busy-wait spinlock before waiting on a
// pthread conditional variable. In order to implement that correctly we need
// to put some explicit memory load/store barriers.

#if defined(GEMMLOWP_ALLOW_INLINE_ASM) && !defined(GEMMLOWP_NO_BUSYWAIT) && \
    (defined(GEMMLOWP_ARM) || defined(GEMMLOWP_X86))

#define GEMMLOWP_USE_BUSYWAIT

const int kMaxBusyWaitNOPs = 32 * 1000 * 1000;

#define GEMMLOWP_NOP "nop\n"

#define GEMMLOWP_STRING_CONCAT_4(X) X X X X
#define GEMMLOWP_NOP4 GEMMLOWP_STRING_CONCAT_4(GEMMLOWP_NOP)
#define GEMMLOWP_NOP16 GEMMLOWP_STRING_CONCAT_4(GEMMLOWP_NOP4)
#define GEMMLOWP_NOP64 GEMMLOWP_STRING_CONCAT_4(GEMMLOWP_NOP16)

inline int Do256NOPs() {
  asm volatile(GEMMLOWP_NOP64);
  return 64;
}

#undef GEMMLOWP_STRING_CONCAT_4
#undef GEMMLOWP_NOP256
#undef GEMMLOWP_NOP64
#undef GEMMLOWP_NOP16
#undef GEMMLOWP_NOP4
#undef GEMMLOWP_NOP

inline void WriteBarrier() {
#if defined(_MSC_VER)
  MemoryBarrier();
#elif defined(GEMMLOWP_ARM_32)
  asm volatile("" ::: "memory");
#elif defined(GEMMLOWP_ARM_64)
  asm volatile("dmb ishst" ::: "memory");
#elif defined(GEMMLOWP_X86)
  asm volatile("sfence" ::: "memory");
#else
#error "Unsupported architecture for WriteBarrier."
#endif
}

inline void ReadBarrier() {
#if defined(_MSC_VER)
  MemoryBarrier();
#elif defined(GEMMLOWP_ARM_32)
  asm volatile("" ::: "memory");
#elif defined(GEMMLOWP_ARM_64)
  asm volatile("dmb ishld" ::: "memory");
#elif defined(GEMMLOWP_X86)
  asm volatile("lfence" ::: "memory");
#else
#error "Unsupported architecture for ReadBarrier."
#endif
}
#endif

// Waits until *var != initial_value.
//
// Returns the new value of *var. The guarantee here is that
// the return value is different from initial_value, and that that
// new value has been taken by *var at some point during the
// execution of this function. There is no guarantee that this is
// still the value of *var when this function returns, since *var is
// not assumed to be guarded by any lock.
//
// First does some busy-waiting for a fixed number of no-op cycles,
// then falls back to passive waiting for the given condvar, guarded
// by the given mutex.
//
// The idea of doing some initial busy-waiting is to help get
// better and more consistent multithreading benefits for small GEMM sizes.
// Busy-waiting help ensuring that if we need to wake up soon after having
// started waiting, then we can wake up quickly (as opposed to, say,
// having to wait to be scheduled again by the OS). On the other hand,
// we must still eventually revert to passive waiting for longer waits
// (e.g. worker threads having finished a GEMM and waiting until the next GEMM)
// so as to avoid permanently spinning.
//

#ifndef GEMMLOWP_STL_THREADING
template <typename T>
T WaitForVariableChange(volatile T* var, T initial_value, pthread_cond_t* cond,
                        pthread_mutex_t* mutex) {
#ifdef GEMMLOWP_USE_BUSYWAIT
  // If we are on a platform that supports it, spin for some time.
  {
    int nops = 0;
    // First, trivial case where the variable already changed value.
    T new_value = *var;
    if (new_value != initial_value) {
      ReadBarrier();
      return new_value;
    }
    // Then try busy-waiting.
    while (nops < kMaxBusyWaitNOPs) {
      nops += Do256NOPs();
      new_value = *var;
      if (new_value != initial_value) {
        ReadBarrier();
        return new_value;
      }
    }
  }
#endif

  // Finally, do real passive waiting.
  pthread_mutex_lock(mutex);
  T new_value = *var;
  if (new_value == initial_value) {
    pthread_cond_wait(cond, mutex);
    new_value = *var;
    assert(new_value != initial_value);
  }
  pthread_mutex_unlock(mutex);
  return new_value;
}
#else
template <typename T>
T WaitForVariableChange(volatile T* var, T initial_value, std::condition_variable &cond,
                        std::mutex &mutex) {
#ifdef GEMMLOWP_USE_BUSYWAIT
  // If we are on a platform that supports it, spin for some time.
  {
    int nops = 0;
    // First, trivial case where the variable already changed value.
    T new_value = *var;
    if (new_value != initial_value) {
      ReadBarrier();
      return new_value;
    }
    // Then try busy-waiting.
    while (nops < kMaxBusyWaitNOPs) {
      nops += Do256NOPs();
      new_value = *var;
      if (new_value != initial_value) {
        ReadBarrier();
        return new_value;
      }
    }
  }
#endif
  // Finally, do real passive waiting.
  std::unique_lock<std::mutex> lock(mutex);
  T new_value = *var;
  if (new_value == initial_value) {
    cond.wait(lock);
    new_value = *var;
    assert(new_value != initial_value);
  }
  return new_value;
}
#endif

// A BlockingCounter lets one thread to wait for N events to occur.
// This is how the master thread waits for all the worker threads
// to have finished working.
#ifndef GEMMLOWP_STL_THREADING
class BlockingCounter {
 public:
  BlockingCounter()
      : count_(0),
        initial_count_(0) {
    pthread_cond_init(&cond_, nullptr);
    pthread_mutex_init(&mutex_, nullptr);
  }

  ~BlockingCounter() {
    pthread_cond_destroy(&cond_);
    pthread_mutex_destroy(&mutex_);
  }

  // Sets/resets the counter; initial_count is the number of
  // decrementing events that the Wait() call will be waiting for.
  void Reset(std::size_t initial_count) {
    pthread_mutex_lock(&mutex_);
    assert(count_ == 0);
    initial_count_ = initial_count;
    count_ = initial_count_;
    pthread_mutex_unlock(&mutex_);
  }

  // Decrements the counter; if the counter hits zero, signals
  // the thread that was waiting for that, and returns true.
  // Otherwise (if the decremented count is still nonzero),
  // returns false.
  bool DecrementCount() {
    pthread_mutex_lock(&mutex_);
    assert(count_ > 0);
    count_--;
#ifdef GEMMLOWP_USE_BUSYWAIT
    WriteBarrier();
#endif
    if (count_ == 0) {
      pthread_cond_signal(&cond_);
    }
    bool retval = count_ == 0;
    pthread_mutex_unlock(&mutex_);
    return retval;
  }

  // Waits for the N other threads (N having been set by Reset())
  // to hit the BlockingCounter.
  void Wait() {
    ScopedProfilingLabel label("BlockingCounter::Wait");
    while (count_) {
#ifdef GEMMLOWP_USE_BUSYWAIT
      ReadBarrier();
#else
      // This is likely unnecessary, but is kept to ensure regressions are not
      // introduced.
      asm volatile("" ::: "memory");
#endif
      const std::size_t count_value = count_;
      if (count_value) {
        WaitForVariableChange(&count_, count_value, &cond_, &mutex_);
      }
    }
  }

 private:
  pthread_cond_t cond_;
  pthread_mutex_t mutex_;
  std::size_t count_;
  std::size_t initial_count_;
};
#else
class BlockingCounter {
public:
  BlockingCounter() :
    count_(0),
    initial_count_(0) {}

    // Sets/resets the counter; initial_count is the number of
    // decrementing events that the Wait() call will be waiting for.
    void Reset(std::size_t initial_count) {
      std::unique_lock<std::mutex> lock(mutex_);
      assert(count_ == 0);
      initial_count_ = initial_count;
      count_ = initial_count_;
    }

    // Decrements the counter; if the counter hits zero, signals
    // the thread that was waiting for that, and returns true.
    // Otherwise (if the decremented count is still nonzero),
    // returns false.
    bool DecrementCount() {
      std::unique_lock<std::mutex> lock(mutex_);
      assert(count_ > 0);
      count_--;
#ifdef GEMMLOWP_USE_BUSYWAIT
      WriteBarrier();
#endif
      if (count_ == 0) {
        cond_.notify_one();
      }
      bool retval = count_ == 0;
      return retval;
    }

    // Waits for the N other threads (N having been set by Reset())
    // to hit the BlockingCounter.
    void Wait() {
      ScopedProfilingLabel label("BlockingCounter::Wait");
      while (count_) {
        MemoryBarrier();
        const std::size_t count_value = count_;
        if (count_value) {
          WaitForVariableChange(&count_, count_value, cond_, mutex_);
        }
      }
    }

private:
    std::condition_variable cond_;
    std::mutex  mutex_;
    std::size_t count_;
    std::size_t initial_count_;
};
#endif

// A workload for a worker.
struct Task {
  Task() : local_allocator(nullptr) {}
  virtual ~Task() {}
  virtual void Run() = 0;
  Allocator* local_allocator;
};

// A worker thread.
class Worker {
 public:
  enum class State {
    ThreadStartup,  // The initial state before the thread main loop runs.
    Ready,          // Is not working, has not yet received new work to do.
    HasWork,        // Has work to do.
    ExitAsSoonAsPossible  // Should exit at earliest convenience.
  };

#ifndef GEMMLOWP_STL_THREADING
  explicit Worker(BlockingCounter* counter_to_decrement_when_ready)
      : task_(nullptr),
<<<<<<< HEAD
      state_cond_(PTHREAD_COND_INITIALIZER),
      state_mutex_(PTHREAD_MUTEX_INITIALIZER),
    state_(State::ThreadStartup),
    counter_to_decrement_when_ready_(counter_to_decrement_when_ready) {
=======
        state_(State::ThreadStartup),
        counter_to_decrement_when_ready_(counter_to_decrement_when_ready) {
    pthread_cond_init(&state_cond_, nullptr);
    pthread_mutex_init(&state_mutex_, nullptr);
>>>>>>> f6815490
    pthread_create(&thread_, nullptr, ThreadFunc, this);
  }

  ~Worker() {
    ChangeState(State::ExitAsSoonAsPossible);
    pthread_join(thread_, nullptr);
    pthread_cond_destroy(&state_cond_);
    pthread_mutex_destroy(&state_mutex_);
  }
#else
  explicit Worker(BlockingCounter* counter_to_decrement_when_ready)
      : task_(nullptr),
    state_(State::ThreadStartup),
    counter_to_decrement_when_ready_(counter_to_decrement_when_ready) {
    thread_ = std::thread([this] { this->ThreadFunc(); });
  }

  ~Worker() {
    ChangeState(State::ExitAsSoonAsPossible);
    thread_.join();
  }
#endif

  // Changes State; may be called from either the worker thread
  // or the master thread; however, not all state transitions are legal,
  // which is guarded by assertions.
  void ChangeState(State new_state) {
    ScopedProfilingLabel label("Worker::ChangeState");
#ifndef GEMMLOWP_STL_THREADING
    pthread_mutex_lock(&state_mutex_);
#else
    std::unique_lock<std::mutex> lock(state_mutex_);
#endif
    assert(new_state != state_);
    switch (state_) {
      case State::ThreadStartup:
        assert(new_state == State::Ready);
        break;
      case State::Ready:
        assert(new_state == State::HasWork ||
               new_state == State::ExitAsSoonAsPossible);
        break;
      case State::HasWork:
        assert(new_state == State::Ready ||
               new_state == State::ExitAsSoonAsPossible);
        break;
      default:
        abort();
    }
    state_ = new_state;
#ifndef GEMMLOWP_STL_THREADING
    pthread_cond_signal(&state_cond_);
#else
    state_cond_.notify_all();
#endif
    if (state_ == State::Ready) {
      counter_to_decrement_when_ready_->DecrementCount();
    }
#ifndef GEMMLOWP_STL_THREADING
    pthread_mutex_unlock(&state_mutex_);
#endif
  }

  // Thread entry point.
  void ThreadFunc() {
    ScopedProfilingLabel label("Worker::ThreadFunc");
    RegisterCurrentThreadForProfiling();

    ChangeState(State::Ready);

    // Thread main loop
    while (true) {
      // Get a state to act on
      // In the 'Ready' state, we have nothing to do but to wait until
      // we switch to another state.
#ifndef GEMMLOWP_STL_THREADING
      State state_to_act_upon = WaitForVariableChange(
        &state_, State::Ready, &state_cond_, &state_mutex_);
#else
      State state_to_act_upon = WaitForVariableChange(
        &state_, State::Ready, state_cond_, state_mutex_);
#endif

      // We now have a state to act on, so act.
      switch (state_to_act_upon) {
        case State::HasWork:
          // Got work to do! So do it, and then revert to 'Ready' state.
          assert(task_);
          task_->Run();
          task_ = nullptr;
          ChangeState(State::Ready);
          break;
        case State::ExitAsSoonAsPossible:
          return;
        default:
          abort();
      }
    }
  }

  static void* ThreadFunc(void* arg) {
    static_cast<Worker*>(arg)->ThreadFunc();
    return nullptr;
  }

  // Called by the master thead to give this worker work to do.
  // It is only legal to call this if the worker
  void StartWork(Task* task) {
    assert(!task_);
    task->local_allocator = &local_allocator_;
    task_ = task;
#ifdef GEMMLOWP_USE_BUSYWAIT
    WriteBarrier();
#endif
    assert(state_ == State::Ready);
    ChangeState(State::HasWork);
  }

 private:
#ifndef GEMMLOWP_STL_THREADING
  // The underlying thread.
  pthread_t thread_;

  // The condition variable and mutex guarding state changes.
  pthread_cond_t state_cond_;
  pthread_mutex_t state_mutex_;
#else
  std::thread thread_;
  std::condition_variable state_cond_;
  std::mutex state_mutex_;
#endif
  // The task to be worked on.
  Task* task_;

  // The state enum tells if we're currently working, waiting for work, etc.
  State state_;

  // Each thread had a local allocator so they can allocate temporary
  // buffers without blocking each other.
  Allocator local_allocator_;

  // pointer to the master's thread BlockingCounter object, to notify the
  // master thread of when this worker switches to the 'Ready' state.
  BlockingCounter* const counter_to_decrement_when_ready_;
};

// A very simple pool of workers, that only allows the very
// specific parallelization pattern that we use here:
// a fixed number of workers can be given work, and one then
// waits for all of them to finish.
//
// See MultiThreadGemmContextBase for how other WorkersPool implementations can
// be used. Note that in those implementations, StartWorker can be free to
// ignore the <index> value; that is, the caller of WorkersPool does not rely on
// <index> to order tasks with equal <index>.
class WorkersPool {
 public:
  WorkersPool() {}

  ~WorkersPool() {
    for (auto w : workers_) {
      delete w;
    }
  }

  void Execute(const std::vector<Task*>& tasks) {
    assert(tasks.size() >= 1);
    // One of the tasks will be run on the current thread.
    std::size_t workers_count = tasks.size() - 1;
    CreateWorkers(workers_count);
    assert(workers_count <= workers_.size());
    counter_to_decrement_when_ready_.Reset(workers_count);
    int n = 0;
    std::for_each(tasks.begin(), --tasks.end(),
                  [this, &n](Task* task) { workers_[n++]->StartWork(task); });
    // Execute the remaining workload immediately on the current thread.
    Task* task = tasks.back();
    task->local_allocator = &main_thread_task_allocator_;
    task->Run();
    // Wait for the workers submitted above to finish.
    counter_to_decrement_when_ready_.Wait();
    // Cleanup tasks (best to do this from the same thread that allocated
    // the memory).
    std::for_each(tasks.begin(), tasks.end(), [](Task* task) { delete task; });
  }

 private:
  // Ensures that the pool has at least the given count of workers.
  // If any new worker has to be created, this function waits for it to
  // be ready.
  void CreateWorkers(std::size_t workers_count) {
    if (workers_.size() >= workers_count) {
      return;
    }
    counter_to_decrement_when_ready_.Reset(workers_count - workers_.size());
    while (workers_.size() < workers_count) {
      workers_.push_back(new Worker(&counter_to_decrement_when_ready_));
    }
    counter_to_decrement_when_ready_.Wait();
  }

  // copy construction disallowed
  WorkersPool(const WorkersPool&) = delete;

  // The workers in this pool. They are owned by the pool:
  // the pool creates workers and destroys them in its destructor.
  std::vector<Worker*> workers_;

  // The BlockingCounter used to wait for the workers.
  BlockingCounter counter_to_decrement_when_ready_;

  // For N-threaded operations, we will use only N-1 worker threads
  // while the last task will be run directly on the main thread.
  // It will then use this main_thread_task_allocator_; having a
  // dedicated allocator for that (separate from the base allocator_)
  // allows to use the same code for all tasks regardless of which
  // thread they run on.
  Allocator main_thread_task_allocator_;
};

// The task we use to implement a multi-threaded Gemm: a block of the
// RHS has been packed by the master thread; each worker thread
// then has to pack a block of the LHS and accumulate the Gemm of these
// packed LHS and RHS blocks.
template <typename KernelFormat, typename InputScalar, typename OutputScalar,
          typename BitDepthParams, MapOrder LhsOrder, MapOrder RhsOrder,
          MapOrder ResultOrder, typename LhsOffset, typename RhsOffset,
          typename OutputPipelineType, typename GemmContextType>
struct GemmWithPackedRhsTask : Task {
  typedef PackedSideBlock<typename KernelFormat::Lhs> PackedLhs;
  typedef PackedSideBlock<typename KernelFormat::Rhs> PackedRhs;
  GemmWithPackedRhsTask(GemmContextType* _context, const KernelBase& _kernel,
                        const MatrixMap<const InputScalar, LhsOrder>& _lhs,
                        const PackedRhs& _packed_rhs,
                        MatrixMap<OutputScalar, ResultOrder>* _result,
                        const MatrixBlockBounds& _result_block,
                        const LhsOffset& _lhs_offset,
                        const RhsOffset& _rhs_offset,
                        const BlockParams& _block_params,
                        const OutputPipelineType& _output_pipeline)
      : context(_context),
        kernel(_kernel),
        lhs(_lhs),
        packed_rhs(_packed_rhs),
        result(*_result),
        result_block(_result_block),
        lhs_offset(_lhs_offset),
        rhs_offset(_rhs_offset),
        block_params(_block_params),
        output_pipeline(_output_pipeline) {}

  void Run() override {
    ScopedProfilingLabel label("GemmWithPackedRhsTask");

    const int rows = result_block.rows;
    const int cols = result_block.cols;
    const int depth = lhs.cols();

    PackedLhs packed_lhs(Side::Lhs, local_allocator, block_params);

    PackedResult packed_result(local_allocator, block_params);

    local_allocator->Commit();

    for (int c = 0; c < cols; c += block_params.l2_cols) {
      int cs = std::min(block_params.l2_cols, cols - c);

      for (int r = 0; r < rows; r += block_params.l2_rows) {
        int rs = std::min(block_params.l2_rows, rows - r);

        PackLhs(&packed_lhs, lhs.block(r, 0, rs, depth));

        Compute(kernel, block_params, &packed_result, packed_lhs, packed_rhs,
                depth);

        auto curr_result_block = MatrixBlockBounds(
            result_block.start_row + r, result_block.start_col + c, rs, cs);
        UnpackResult<KernelFormat>(
            &result, curr_result_block, packed_result, depth,
            packed_lhs.sums_of_each_slice(), packed_rhs.sums_of_each_slice(),
            lhs_offset.block(curr_result_block.start_row, rs),
            rhs_offset.block(curr_result_block.start_col, cs), output_pipeline);
      }
    }

    local_allocator->Decommit();
  }

  const GemmContextType* context;
  const KernelBase& kernel;
  const MatrixMap<const InputScalar, LhsOrder> lhs;
  const PackedRhs packed_rhs;
  MatrixMap<OutputScalar, ResultOrder> result;
  const MatrixBlockBounds result_block;
  const LhsOffset& lhs_offset;
  const RhsOffset& rhs_offset;
  const BlockParams& block_params;
  const OutputPipelineType& output_pipeline;
};

// This base class for multi-threading allows subclasses to implement their own
// workers_pool() method.  See MultiThreadGemmContext below for an example;
// any other implementation of workers_pool() must return an object with the
// same public methods as WorkersPool.
class MultiThreadGemmContextBase : public SingleThreadGemmContext {
 public:
  void set_max_num_threads(int n) { max_num_threads_ = n; }

  int max_num_threads() const { return max_num_threads_; }

 protected:
  // The maximum number of worker threads to use (including
  // the master thread).
  // The default value 1 means single-threading. That is the default
  // because gemmlowp's primary target is mobile hardware, where thermal
  // constraints usually mean that it may not be realistic to use more
  // than 1 CPU core even if multiple cores are present.
  // The special value 0 means try to detect the number of hardware threads.
  // Note: this assumes that all CPU cores are equivalent. That assumption
  // is defeated on big.LITTLE ARM devices, where we have no API to query
  // the number of big cores (which is typically what we would want to use,
  // leaving aside above-mentioned thermal issues). That is the other reason
  // why the best compromise here is to let max_num_threads_ default to 1,
  // so users who want multi-threading have to make the decision of how many
  // threads to use by themselves.
  int max_num_threads_ = 1;
};

class MultiThreadGemmContext : public MultiThreadGemmContextBase {
 public:
  WorkersPool* workers_pool() { return &workers_pool_; }

 private:
  // The workers pool used by MultiThreadGemm. Making
  // this part of the context allows it to be persistent,
  // avoiding recreating threads on every Gemm.
  WorkersPool workers_pool_;
};

// Needed by chrome native builds
#ifndef _SC_NPROCESSORS_CONF
#define _SC_NPROCESSORS_CONF _SC_NPROCESSORS_ONLN
#endif

// Determines how many threads should be used for a given Gemm
// operation.
template <int KernelRows>
inline int HowManyThreads(int max_num_threads, int rows, int cols, int depth) {
  // Early-exit in the default case where multi-threading is disabled.
  if (max_num_threads == 1) {
    return 1;
  }

  // Determine the maximum number of threads.
  int max_count = max_num_threads;
  // The special value 0 means try to determine the total number of cores.
  if (max_count == 0) {
    // No user-set maximum number of threads, so we need to
    // do some hardware detection.
    // This is expensive to query so we do it only once.
    // Too bad for dynamicness. Also, we dont use the c++11 standard getter
    // because Google's coding style currently bans #include <thread_>.
#ifndef _WIN32
    static const int hardware_threads_count =
      static_cast<int>(sysconf(_SC_NPROCESSORS_CONF));
    max_count = hardware_threads_count;
#else
    SYSTEM_INFO sysinfo;
    GetSystemInfo(&sysinfo);
    max_count = sysinfo.dwNumberOfProcessors;
#endif
  }

  // Basic calculation: take into account max pool size, and
  // how many rows we have to feed our kernel.
  // The motivation for an absolute minimum number of rows per thread,
  // potentially higher than KernelRows, is that very thin thread workload
  // currently defeat assumptions of the AddMod generator, resulting
  // in substantial bias in TestWithRealData on 24 threads.
  // Ideally, the AddMod generator should be aware of global (r,c) coordinates
  // so as to be independent of the number of threads.
  static const int AbsoluteMinRowsPerThread = 16;
  static const int MinRowsPerThread = KernelRows > AbsoluteMinRowsPerThread
                                          ? KernelRows
                                          : AbsoluteMinRowsPerThread;
  int thread_count = std::min(max_count, CeilQuotient(rows, MinRowsPerThread));

  // At this point for small products we already have thread_count==1 so
  // we can avoid doing more work; otherwise, we still want to check
  // that the cubic size (rows*cols*depth) is big enough to keep
  // workers_ busy.
  if (thread_count > 1) {
    // Empirically determined value.
    static const std::uint64_t min_cubic_size_per_thread = 64 * 1024;

    // We can only multiply two out of three sizes without risking overflow
    const std::uint64_t cubic_size =
        std::uint64_t(rows) * std::uint64_t(cols) * std::uint64_t(depth);

    thread_count =
        std::min(thread_count, int(cubic_size / min_cubic_size_per_thread));

    if (thread_count < 1) {
      thread_count = 1;
    }
  }

  assert(thread_count > 0 && thread_count <= max_count);
  return thread_count;
}

// The main multi-threaded Gemm function.
// To understand it, first read the code of SingleThreadGemm().
// The parallelization scheme used here is to have this master function
// pack a block of RHS and then start worker threads to pack a block of LHS
// each, and accumulate the corresponding products.
template <typename KernelFormat, typename InputScalar, typename OutputScalar,
          typename BitDepthParams, MapOrder LhsOrder, MapOrder RhsOrder,
          MapOrder ResultOrder, typename LhsOffset, typename RhsOffset,
          typename OutputPipelineType, typename GemmContextType>
void MultiThreadGemm(GemmContextType* context, const KernelBase& kernel,
                     const MatrixMap<const InputScalar, LhsOrder>& lhs,
                     const MatrixMap<const InputScalar, RhsOrder>& rhs,
                     MatrixMap<OutputScalar, ResultOrder>* result,
                     const LhsOffset& lhs_offset, const RhsOffset& rhs_offset,
                     const OutputPipelineType& output_pipeline) {
  ScopedProfilingLabel label("gemmlowp::MultiThreadGemm");

  assert(lhs.cols() == rhs.rows());

  int rows = result->rows();
  int cols = result->cols();
  int depth = lhs.cols();

  // zero sizes should have been caught earlier and early-returned.
  assert(rows > 0);
  assert(cols > 0);
  assert(depth > 0);

  // The case of rows<cols should have been caught earlier and transposed.
  assert(rows >= cols);

  const int thread_count = HowManyThreads<KernelFormat::kRows>(
      context->max_num_threads(), rows, cols, depth);
  if (thread_count == 1) {
    return SingleThreadGemm<KernelFormat, InputScalar, OutputScalar,
                            BitDepthParams>(context, kernel, lhs, rhs, result,
                                            lhs_offset, rhs_offset,
                                            output_pipeline);
  }
  assert(thread_count > 1);

  // Simple 1:1 mapping of tasks to physical cores, which is very important
  // to getting good multithreaded performance, specially for not-very-large
  // GEMMs, and especially on Android.
  const int task_count = thread_count;

  Allocator* allocator = context->allocator();
  auto* workers_pool = context->workers_pool();

  BlockParams block_params;
  block_params.Init<KernelFormat>(
      rows, cols, depth, task_count, context->l1_bytes_to_use(),
      context->l2_bytes_to_use(), context->l2_rhs_factor());

  PackedSideBlock<typename KernelFormat::Rhs> packed_rhs(Side::Rhs, allocator,
                                                         block_params);
  allocator->Commit();

  // We loop over large blocks of the RHS.
  for (int c = 0; c < cols; c += block_params.l2_cols) {
    int cs = std::min(block_params.l2_cols, cols - c);

    // Pack a large block of the RHS.
    PackRhs(&packed_rhs, rhs.block(0, c, depth, cs));

    // Give work to each worker.
    std::vector<Task*> tasks;
    int next_start_row = 0;
    for (int n = 0; n < task_count; ++n) {
      int start_row = next_start_row;
      next_start_row = std::min(
          rows, RoundUp<KernelFormat::kRows>(rows * (n + 1) / task_count));

      int block_rows = next_start_row - start_row;
      auto lhs_block = lhs.block(start_row, 0, block_rows, depth);
      typedef GemmWithPackedRhsTask<KernelFormat, InputScalar, OutputScalar,
                                    BitDepthParams, LhsOrder, RhsOrder,
                                    ResultOrder, LhsOffset, RhsOffset,
                                    OutputPipelineType, GemmContextType>
          TaskType;
      tasks.push_back(
          new TaskType(context, kernel, lhs_block, packed_rhs, result,
                       MatrixBlockBounds(start_row, c, block_rows, cs),
                       lhs_offset, rhs_offset, block_params, output_pipeline));
    }
    // Execute the work on the workers (and partially on this thread).
    workers_pool->Execute(tasks);
  }

  allocator->Decommit();
}

}  // namespace gemmlowp

#endif  // GEMMLOWP_INTERNAL_MULTI_THREAD_GEMM_H_<|MERGE_RESOLUTION|>--- conflicted
+++ resolved
@@ -19,24 +19,7 @@
 #ifndef GEMMLOWP_INTERNAL_MULTI_THREAD_GEMM_H_
 #define GEMMLOWP_INTERNAL_MULTI_THREAD_GEMM_H_
 
-<<<<<<< HEAD
-#ifdef _WIN32
-#define GEMMLOWP_STL_THREADING
-#endif
-
-#ifndef GEMMLOWP_STL_THREADING
-#include <pthread.h>
-#else
-#include <mutex>
-#include <thread>
-#endif
-#ifndef _WIN32
-=======
->>>>>>> f6815490
 #include <unistd.h>
-#else
-#include <windows.h>
-#endif
 #include <vector>
 
 #include "single_thread_gemm.h"
@@ -74,9 +57,7 @@
 #undef GEMMLOWP_NOP
 
 inline void WriteBarrier() {
-#if defined(_MSC_VER)
-  MemoryBarrier();
-#elif defined(GEMMLOWP_ARM_32)
+#ifdef GEMMLOWP_ARM_32
   asm volatile("" ::: "memory");
 #elif defined(GEMMLOWP_ARM_64)
   asm volatile("dmb ishst" ::: "memory");
@@ -88,9 +69,7 @@
 }
 
 inline void ReadBarrier() {
-#if defined(_MSC_VER)
-  MemoryBarrier();
-#elif defined(GEMMLOWP_ARM_32)
+#ifdef GEMMLOWP_ARM_32
   asm volatile("" ::: "memory");
 #elif defined(GEMMLOWP_ARM_64)
   asm volatile("dmb ishld" ::: "memory");
@@ -100,6 +79,7 @@
 #error "Unsupported architecture for ReadBarrier."
 #endif
 }
+
 #endif
 
 // Waits until *var != initial_value.
@@ -124,8 +104,6 @@
 // (e.g. worker threads having finished a GEMM and waiting until the next GEMM)
 // so as to avoid permanently spinning.
 //
-
-#ifndef GEMMLOWP_STL_THREADING
 template <typename T>
 T WaitForVariableChange(volatile T* var, T initial_value, pthread_cond_t* cond,
                         pthread_mutex_t* mutex) {
@@ -162,47 +140,10 @@
   pthread_mutex_unlock(mutex);
   return new_value;
 }
-#else
-template <typename T>
-T WaitForVariableChange(volatile T* var, T initial_value, std::condition_variable &cond,
-                        std::mutex &mutex) {
-#ifdef GEMMLOWP_USE_BUSYWAIT
-  // If we are on a platform that supports it, spin for some time.
-  {
-    int nops = 0;
-    // First, trivial case where the variable already changed value.
-    T new_value = *var;
-    if (new_value != initial_value) {
-      ReadBarrier();
-      return new_value;
-    }
-    // Then try busy-waiting.
-    while (nops < kMaxBusyWaitNOPs) {
-      nops += Do256NOPs();
-      new_value = *var;
-      if (new_value != initial_value) {
-        ReadBarrier();
-        return new_value;
-      }
-    }
-  }
-#endif
-  // Finally, do real passive waiting.
-  std::unique_lock<std::mutex> lock(mutex);
-  T new_value = *var;
-  if (new_value == initial_value) {
-    cond.wait(lock);
-    new_value = *var;
-    assert(new_value != initial_value);
-  }
-  return new_value;
-}
-#endif
 
 // A BlockingCounter lets one thread to wait for N events to occur.
 // This is how the master thread waits for all the worker threads
 // to have finished working.
-#ifndef GEMMLOWP_STL_THREADING
 class BlockingCounter {
  public:
   BlockingCounter()
@@ -271,60 +212,6 @@
   std::size_t count_;
   std::size_t initial_count_;
 };
-#else
-class BlockingCounter {
-public:
-  BlockingCounter() :
-    count_(0),
-    initial_count_(0) {}
-
-    // Sets/resets the counter; initial_count is the number of
-    // decrementing events that the Wait() call will be waiting for.
-    void Reset(std::size_t initial_count) {
-      std::unique_lock<std::mutex> lock(mutex_);
-      assert(count_ == 0);
-      initial_count_ = initial_count;
-      count_ = initial_count_;
-    }
-
-    // Decrements the counter; if the counter hits zero, signals
-    // the thread that was waiting for that, and returns true.
-    // Otherwise (if the decremented count is still nonzero),
-    // returns false.
-    bool DecrementCount() {
-      std::unique_lock<std::mutex> lock(mutex_);
-      assert(count_ > 0);
-      count_--;
-#ifdef GEMMLOWP_USE_BUSYWAIT
-      WriteBarrier();
-#endif
-      if (count_ == 0) {
-        cond_.notify_one();
-      }
-      bool retval = count_ == 0;
-      return retval;
-    }
-
-    // Waits for the N other threads (N having been set by Reset())
-    // to hit the BlockingCounter.
-    void Wait() {
-      ScopedProfilingLabel label("BlockingCounter::Wait");
-      while (count_) {
-        MemoryBarrier();
-        const std::size_t count_value = count_;
-        if (count_value) {
-          WaitForVariableChange(&count_, count_value, cond_, mutex_);
-        }
-      }
-    }
-
-private:
-    std::condition_variable cond_;
-    std::mutex  mutex_;
-    std::size_t count_;
-    std::size_t initial_count_;
-};
-#endif
 
 // A workload for a worker.
 struct Task {
@@ -344,20 +231,12 @@
     ExitAsSoonAsPossible  // Should exit at earliest convenience.
   };
 
-#ifndef GEMMLOWP_STL_THREADING
   explicit Worker(BlockingCounter* counter_to_decrement_when_ready)
       : task_(nullptr),
-<<<<<<< HEAD
-      state_cond_(PTHREAD_COND_INITIALIZER),
-      state_mutex_(PTHREAD_MUTEX_INITIALIZER),
-    state_(State::ThreadStartup),
-    counter_to_decrement_when_ready_(counter_to_decrement_when_ready) {
-=======
         state_(State::ThreadStartup),
         counter_to_decrement_when_ready_(counter_to_decrement_when_ready) {
     pthread_cond_init(&state_cond_, nullptr);
     pthread_mutex_init(&state_mutex_, nullptr);
->>>>>>> f6815490
     pthread_create(&thread_, nullptr, ThreadFunc, this);
   }
 
@@ -367,30 +246,13 @@
     pthread_cond_destroy(&state_cond_);
     pthread_mutex_destroy(&state_mutex_);
   }
-#else
-  explicit Worker(BlockingCounter* counter_to_decrement_when_ready)
-      : task_(nullptr),
-    state_(State::ThreadStartup),
-    counter_to_decrement_when_ready_(counter_to_decrement_when_ready) {
-    thread_ = std::thread([this] { this->ThreadFunc(); });
-  }
-
-  ~Worker() {
-    ChangeState(State::ExitAsSoonAsPossible);
-    thread_.join();
-  }
-#endif
 
   // Changes State; may be called from either the worker thread
   // or the master thread; however, not all state transitions are legal,
   // which is guarded by assertions.
   void ChangeState(State new_state) {
     ScopedProfilingLabel label("Worker::ChangeState");
-#ifndef GEMMLOWP_STL_THREADING
     pthread_mutex_lock(&state_mutex_);
-#else
-    std::unique_lock<std::mutex> lock(state_mutex_);
-#endif
     assert(new_state != state_);
     switch (state_) {
       case State::ThreadStartup:
@@ -408,17 +270,11 @@
         abort();
     }
     state_ = new_state;
-#ifndef GEMMLOWP_STL_THREADING
     pthread_cond_signal(&state_cond_);
-#else
-    state_cond_.notify_all();
-#endif
     if (state_ == State::Ready) {
       counter_to_decrement_when_ready_->DecrementCount();
     }
-#ifndef GEMMLOWP_STL_THREADING
     pthread_mutex_unlock(&state_mutex_);
-#endif
   }
 
   // Thread entry point.
@@ -433,13 +289,8 @@
       // Get a state to act on
       // In the 'Ready' state, we have nothing to do but to wait until
       // we switch to another state.
-#ifndef GEMMLOWP_STL_THREADING
       State state_to_act_upon = WaitForVariableChange(
-        &state_, State::Ready, &state_cond_, &state_mutex_);
-#else
-      State state_to_act_upon = WaitForVariableChange(
-        &state_, State::Ready, state_cond_, state_mutex_);
-#endif
+          &state_, State::Ready, &state_cond_, &state_mutex_);
 
       // We now have a state to act on, so act.
       switch (state_to_act_upon) {
@@ -477,20 +328,15 @@
   }
 
  private:
-#ifndef GEMMLOWP_STL_THREADING
   // The underlying thread.
   pthread_t thread_;
+
+  // The task to be worked on.
+  Task* task_;
 
   // The condition variable and mutex guarding state changes.
   pthread_cond_t state_cond_;
   pthread_mutex_t state_mutex_;
-#else
-  std::thread thread_;
-  std::condition_variable state_cond_;
-  std::mutex state_mutex_;
-#endif
-  // The task to be worked on.
-  Task* task_;
 
   // The state enum tells if we're currently working, waiting for work, etc.
   State state_;
@@ -720,15 +566,10 @@
     // This is expensive to query so we do it only once.
     // Too bad for dynamicness. Also, we dont use the c++11 standard getter
     // because Google's coding style currently bans #include <thread_>.
-#ifndef _WIN32
     static const int hardware_threads_count =
-      static_cast<int>(sysconf(_SC_NPROCESSORS_CONF));
+        static_cast<int>(sysconf(_SC_NPROCESSORS_CONF));
+
     max_count = hardware_threads_count;
-#else
-    SYSTEM_INFO sysinfo;
-    GetSystemInfo(&sysinfo);
-    max_count = sysinfo.dwNumberOfProcessors;
-#endif
   }
 
   // Basic calculation: take into account max pool size, and
