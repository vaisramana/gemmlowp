--- conflicted
+++ resolved
@@ -117,22 +117,12 @@
            r += 4, src_ptr += 4, lhs_sums_of_each_slice_ptr += 4) {
         int r_dst = r + dst_block.start_row;
 
-<<<<<<< HEAD
         // xx term: src_map(r:r+4,c)
         __m128i term_xx_xmm = _mm_loadu_si128(reinterpret_cast<const __m128i*>(src_ptr));
         SSERoundingMultiplyByConstantFraction<255 * 255, kLhsMax * kRhsMax> (&term_xx_xmm);
         // x1 term: lhs_sums_of_each_slice[r:r+4] * rhs_offset(c_dst)
         __m128i term_x1_xmm = _mm_loadu_si128(reinterpret_cast<const __m128i*>(lhs_sums_of_each_slice_ptr));
-        // term_x1_xmm = _mm_mul_epi32(term_x1_xmm, rhs_offset_xmm);
-        term_x1_xmm = mul32i_xdup_y(rhs_offset_xmm, term_x1_xmm);
-=======
-        // xx term: src_map(r:r+3,c)
-        __m128i term_xx_xmm = _mm_loadu_si128((const __m128i*) src_ptr);
-        SSERoundingMultiplyByConstantFraction<255 * 255, kLhsMax * kRhsMax> (&term_xx_xmm);
-        // x1 term: lhs_sums_of_each_slice[r:r+3] * rhs_offset(c_dst)
-        __m128i term_x1_xmm = _mm_loadu_si128((const __m128i*) lhs_sums_of_each_slice_ptr);
         term_x1_xmm = _mm_mullo_epi32(rhs_offset_xmm, term_x1_xmm);
->>>>>>> 178d70e1
         SSERoundingMultiplyByConstantFraction<255, kLhsMax> (&term_x1_xmm);
         // 1x term: rhs_sums_of_each_slice[c] * lhs_offset(r_dst:r_dst+3)
         __m128i lhs_offset_xmm = get_m128i_and_inc(&lhs_offset_iter);
