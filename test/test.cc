--- conflicted
+++ resolved
@@ -915,10 +915,6 @@
 
 // For iOS, we need to define our own main(), so skip it here.
 #if !(defined(__APPLE__) && (defined(TARGET_OS_IPHONE) || \
-<<<<<<< HEAD
-                             -defined(TARGET_IPHONE_SIMULATOR)))
-=======
 defined(TARGET_IPHONE_SIMULATOR)))
->>>>>>> b8355381
 int main() { gemmlowp::test(); }
 #endif