--- conflicted
+++ resolved
@@ -24,12 +24,6 @@
 #ifndef GEMMLOWP_PROFILING_INSTRUMENTATION_H_
 #define GEMMLOWP_PROFILING_INSTRUMENTATION_H_
 
-<<<<<<< HEAD
-#ifndef GEMMLOWP_STL_THREADING
-#include <pthread.h>
-#endif
-=======
->>>>>>> f6815490
 #include <cstdio>
 
 #ifndef GEMMLOWP_USE_STLPORT
@@ -75,7 +69,6 @@
   }
 }
 
-#ifndef GEMMLOWP_STL_THREADING
 class Mutex {
  public:
   Mutex(const Mutex&) = delete;
@@ -91,43 +84,26 @@
   pthread_mutex_t m;
 };
 
-#else
-class Mutex {
-public:
-  Mutex(const Mutex&) = delete;
-  Mutex& operator=(const Mutex&) = delete;
-
-  Mutex() { }
-  ~Mutex() { }
-
-  void Lock() { m.lock(); }
-  void Unlock() { m.unlock(); }
-
-private:
-    std::mutex m;
-};
-#endif
-
 class GlobalMutexes {
-public:
-    static Mutex* Profiler() {
-        static Mutex m;
-        return &m;
-    }
-
-    static Mutex* EightBitIntGemm() {
-        static Mutex m;
-        return &m;
-    }
+ public:
+  static Mutex* Profiler() {
+    static Mutex m;
+    return &m;
+  }
+
+  static Mutex* EightBitIntGemm() {
+    static Mutex m;
+    return &m;
+  }
 };
 
 // A very simple RAII helper to lock and unlock a Mutex
 struct ScopedLock {
-    ScopedLock(Mutex* m) : _m(m) { _m->Lock(); }
-    ~ScopedLock() { _m->Unlock(); }
-
-private:
-    Mutex* _m;
+  ScopedLock(Mutex* m) : _m(m) { _m->Lock(); }
+  ~ScopedLock() { _m->Unlock(); }
+
+ private:
+  Mutex* _m;
 };
 
 // Profiling definitions. Two paths: when profiling is enabled,
